// user include files
#include "FWCore/Framework/interface/Frameworkfwd.h"
#include "FWCore/Framework/interface/one/EDAnalyzer.h"

#include "FWCore/Framework/interface/Event.h"
#include "FWCore/Framework/interface/ESHandle.h"
#include "FWCore/Framework/interface/MakerMacros.h"

#include "FWCore/ParameterSet/interface/ParameterSet.h"

#include "Geometry/HGCalGeometry/interface/HGCalGeometry.h"
#include "DataFormats/ForwardDetId/interface/HGCalDetId.h"
#include "Geometry/HcalTowerAlgo/interface/HcalGeometry.h"
#include "DataFormats/HcalDetId/interface/HcalDetId.h"
#include "DataFormats/HGCRecHit/interface/HGCRecHitCollections.h"
#include "DataFormats/CaloRecHit/interface/CaloClusterFwd.h"
#include "DataFormats/ParticleFlowReco/interface/PFCluster.h"
#include "SimDataFormats/TrackingAnalysis/interface/TrackingVertex.h"
#include "SimDataFormats/TrackingAnalysis/interface/TrackingParticle.h"
#include "SimDataFormats/CaloAnalysis/interface/SimCluster.h"
#include "SimDataFormats/CaloAnalysis/interface/CaloParticle.h"
#include "SimDataFormats/GeneratorProducts/interface/HepMCProduct.h"

#include "DataFormats/Math/interface/deltaPhi.h"
// track data formats
#include "DataFormats/TrackReco/interface/Track.h"

#include "Geometry/CaloGeometry/interface/CaloSubdetectorGeometry.h"
#include "Geometry/CaloGeometry/interface/CaloGeometry.h"
#include "Geometry/CaloGeometry/interface/CaloCellGeometry.h"
#include "Geometry/Records/interface/CaloGeometryRecord.h"
#include "Geometry/CaloTopology/interface/HGCalTopology.h"
#include "DataFormats/GeometrySurface/interface/PlaneBuilder.h"

#include "FastSimulation/Event/interface/FSimEvent.h"
#include "FastSimulation/Event/interface/FSimTrack.h"
#include "FastSimulation/Event/interface/FSimVertex.h"
#include "FastSimulation/Particle/interface/ParticleTable.h"
#include "FastSimulation/BaseParticlePropagator/interface/BaseParticlePropagator.h"
#include "FastSimulation/CaloGeometryTools/interface/Transform3DPJ.h"
#include "MagneticField/Engine/interface/MagneticField.h"
#include "MagneticField/Records/interface/IdealMagneticFieldRecord.h"
#include "TrackPropagation/RungeKutta/interface/defaultRKPropagator.h"
#include "MagneticField/VolumeGeometry/interface/MagVolumeOutsideValidity.h"


#include "TTree.h"
#include "TH1F.h"
#include "TPrincipal.h"
#include "FWCore/ServiceRegistry/interface/Service.h"
#include "CommonTools/UtilAlgos/interface/TFileService.h"


#include "RecoLocalCalo/HGCalRecAlgos/interface/HGCalDepthPreClusterer.h"
#include "RecoLocalCalo/HGCalRecAlgos/interface/RecHitTools.h"

#include <string>
#include <map>
#include <vector>
#include <set>

#include "TTree.h"

namespace HGCal_helpers{

class  coordinates{
public:
    coordinates():x(0),y(0),z(0),eta(100),phi(0){}
    float x,y,z,eta,phi;
    inline math::XYZTLorentzVectorD toVector(){
        return math::XYZTLorentzVectorD(x,y,z,0);
    }
};
class simpleTrackPropagator{
public:
    simpleTrackPropagator(MagneticField const* f):field_(f),prod_( field_, alongMomentum, 5.e-5),absz_target_(0){
        ROOT::Math::SMatrixIdentity id;
        AlgebraicSymMatrix55 C(id);
        C *= 0.001;
        err_=CurvilinearTrajectoryError(C);
    }
    void setPropagationTargetZ(const float& z);

    bool propagate(const double px,const double py,const double pz,
            const double x,const double y,const double z, const float charge,
            coordinates& coords)const;

    bool propagate(const math::XYZTLorentzVectorD& momentum,
            const math::XYZTLorentzVectorD& position,
            const float charge,
            coordinates& coords)const;


private:
    simpleTrackPropagator():field_(0),prod_( field_, alongMomentum, 5.e-5),absz_target_(0){}
    const RKPropagatorInS & RKProp()const{return prod_.propagator;}
    Plane::PlanePointer targetPlaneForward_,targetPlaneBackward_;
    MagneticField const* field_;
    CurvilinearTrajectoryError err_;
    defaultRKPropagator::Product prod_;
    float absz_target_;
};

void simpleTrackPropagator::setPropagationTargetZ(const float& z){
    targetPlaneForward_ = Plane::build( Plane::PositionType (0,0,std::abs(z)), Plane::RotationType());
    targetPlaneBackward_ = Plane::build( Plane::PositionType (0,0,-std::abs(z)), Plane::RotationType());
    absz_target_=std::abs(z);
}
bool simpleTrackPropagator::propagate(const double px,const double py,const double pz,
        const double x,const double y,const double z, const float charge,coordinates& output)const{

    output=coordinates();

    typedef TrajectoryStateOnSurface TSOS;
    GlobalPoint startingPosition(x,y,z);
    GlobalVector startingMomentum(px,py,pz);
    Plane::PlanePointer startingPlane = Plane::build(
            Plane::PositionType (x,y,z), Plane::RotationType () );
    TSOS startingStateP(GlobalTrajectoryParameters(
            startingPosition,startingMomentum, charge, field_), err_, *startingPlane);



    TSOS trackStateP;
    if(pz>0){
        trackStateP = RKProp().propagate( startingStateP, *targetPlaneForward_);
    }
    else{
        trackStateP = RKProp().propagate( startingStateP, *targetPlaneBackward_);
    }
    if (trackStateP.isValid()){
        output.x=trackStateP.globalPosition().x();
        output.y=trackStateP.globalPosition().y();
        output.z=trackStateP.globalPosition().z();
        output.phi=trackStateP.globalPosition().phi();
        output.eta=trackStateP.globalPosition().eta();
        return true;
    }
    return false;
}

bool simpleTrackPropagator::propagate(const math::XYZTLorentzVectorD& momentum,
        const math::XYZTLorentzVectorD& position,
        const float charge,coordinates& output)const{
    return propagate(momentum.px(),momentum.py(),momentum.pz(),
            position.x(),position.y(),position.z(),charge,output);
}

}//HGCal_helpers








class HGCalAnalysis : public edm::one::EDAnalyzer<edm::one::WatchRuns,edm::one::SharedResources>  {
public:
//
// constructors and destructor
//
typedef ROOT::Math::Transform3DPJ Transform3D;
typedef ROOT::Math::Transform3DPJ::Point Point;


HGCalAnalysis();
explicit HGCalAnalysis(const edm::ParameterSet&);
~HGCalAnalysis();

static void fillDescriptions(edm::ConfigurationDescriptions& descriptions);
 virtual void beginRun(edm::Run const& iEvent, edm::EventSetup const&) override;
virtual void endRun(edm::Run const& iEvent, edm::EventSetup const&) override;

private:
virtual void beginJob() override;
virtual void analyze(const edm::Event&, const edm::EventSetup&) override;
virtual void endJob() override;
virtual int fillLayerCluster(const edm::Ptr<reco::CaloCluster>& layerCluster, const bool& fillRecHits, const int& multiClusterIndex = -1);
virtual void fillRecHit(const DetId& detid, const float& fraction, const unsigned int& layer, const int& cluster_index = -1);

void clearVariables();

void retrieveLayerPositions(const edm::EventSetup&, unsigned layers);

void computeWidth(const reco::HGCalMultiCluster& cluster, math::XYZPoint & bar,
                      math::XYZVector& axis, float & sigu, float & sigv, float & sigp, float & sige,float radius=5);


// ---------parameters ----------------------------
bool readCaloParticles;
bool storeMoreGenInfo;
bool storeGenParticleExtrapolation;
bool storePCAvariables;
bool recomputePCA;
double layerClusterPtThreshold;
double propagationPtThreshold;
std::string detector;
bool rawRecHits;
bool readGen;

// ----------member data ---------------------------

edm::EDGetTokenT<HGCRecHitCollection> _recHitsEE;
edm::EDGetTokenT<HGCRecHitCollection> _recHitsFH;
edm::EDGetTokenT<HGCRecHitCollection> _recHitsBH;
edm::EDGetTokenT<reco::CaloClusterCollection> _clusters;
edm::EDGetTokenT<std::vector<TrackingVertex> > _vtx;
edm::EDGetTokenT<std::vector<TrackingParticle> > _part;
edm::EDGetTokenT<std::vector<SimCluster> > _simClusters;
edm::EDGetTokenT<std::vector<reco::PFCluster> > _pfClusters;
edm::EDGetTokenT<std::vector<CaloParticle> > _caloParticles;
edm::EDGetTokenT<std::vector<reco::HGCalMultiCluster> > _multiClusters;
edm::EDGetTokenT<std::vector<SimTrack> > _simTracks;
edm::EDGetTokenT<std::vector<SimVertex> > _simVertices;
edm::EDGetTokenT<edm::HepMCProduct> _hev;
edm::EDGetTokenT<std::vector<reco::Track> > _tracks;
edm::EDGetTokenT<std::vector<reco::GenParticle> > _genParticles;

TTree                     *t;

////////////////////
// event
//
edm::RunNumber_t ev_run;
edm::LuminosityBlockNumber_t ev_lumi;
edm::EventNumber_t ev_event;
float vtx_x;
float vtx_y;
float vtx_z;

////////////////////
// GenParticles
//
std::vector<float> genpart_eta;
std::vector<float> genpart_phi;
std::vector<float> genpart_pt;
std::vector<float> genpart_energy;
std::vector<float> genpart_dvx;
std::vector<float> genpart_dvy;
std::vector<float> genpart_dvz;
std::vector<float> genpart_ovx;
std::vector<float> genpart_ovy;
std::vector<float> genpart_ovz;
std::vector<float> genpart_exx;
std::vector<float> genpart_exy;
std::vector<int> genpart_mother;
std::vector<float> genpart_exphi;
std::vector<float> genpart_exeta;
std::vector<float> genpart_fbrem;
std::vector<int> genpart_pid;
std::vector<int> genpart_gen;
std::vector<int> genpart_reachedEE;
std::vector<bool> genpart_fromBeamPipe;
std::vector<std::vector<float> > genpart_posx;
std::vector<std::vector<float> > genpart_posy;
std::vector<std::vector<float> > genpart_posz;

////////////////////
// GenParticles
//
std::vector<float> gen_eta;
std::vector<float> gen_phi;
std::vector<float> gen_pt;
std::vector<float> gen_energy;
std::vector<int> gen_charge;
std::vector<int> gen_pdgid;
std::vector<int> gen_status;
std::vector<std::vector<int>> gen_daughters;


////////////////////
// RecHits
// associated to layer clusters
std::vector<float> rechit_eta;
std::vector<float> rechit_phi;
std::vector<float> rechit_pt;
std::vector<float> rechit_energy;
std::vector<float> rechit_x;
std::vector<float> rechit_y;
std::vector<float> rechit_z;
std::vector<float> rechit_time;
std::vector<float> rechit_thickness;
std::vector<int> rechit_layer;
std::vector<int> rechit_wafer;
std::vector<int> rechit_cell;
std::vector<unsigned int> rechit_detid;
std::vector<bool> rechit_isHalf;
std::vector<int> rechit_flags;
std::vector<int> rechit_cluster2d;

////////////////////
// layer clusters
//
std::vector<float> cluster2d_eta;
std::vector<float> cluster2d_phi;
std::vector<float> cluster2d_pt;
std::vector<float> cluster2d_energy;
std::vector<float> cluster2d_x;
std::vector<float> cluster2d_y;
std::vector<float> cluster2d_z;
std::vector<int> cluster2d_layer;
std::vector<int> cluster2d_nhitCore;
std::vector<int> cluster2d_nhitAll;
std::vector<int> cluster2d_multicluster;
std::vector<std::vector<unsigned int> > cluster2d_rechits;
std::vector<int> cluster2d_rechitSeed;

////////////////////
// multi clusters
//
std::vector<float> multiclus_eta;
std::vector<float> multiclus_phi;
std::vector<float> multiclus_pt;
std::vector<float> multiclus_energy;
std::vector<float> multiclus_z;
std::vector<float> multiclus_slopeX;
std::vector<float> multiclus_slopeY;
std::vector<std::vector<unsigned int> > multiclus_cluster2d;
std::vector<int> multiclus_cl2dSeed;
std::vector<float> multiclus_pcaAxisX;
std::vector<float> multiclus_pcaAxisY;
std::vector<float> multiclus_pcaAxisZ;
std::vector<float> multiclus_pcaPosX;
std::vector<float> multiclus_pcaPosY;
std::vector<float> multiclus_pcaPosZ;
std::vector<float> multiclus_eigenVal1;
std::vector<float> multiclus_eigenVal2;
std::vector<float> multiclus_eigenVal3;
std::vector<float> multiclus_eigenSig1;
std::vector<float> multiclus_eigenSig2;
std::vector<float> multiclus_eigenSig3;
std::vector<float> multiclus_siguu;
std::vector<float> multiclus_sigvv;
std::vector<float> multiclus_sigpp;
std::vector<float> multiclus_sigee;
std::vector<int> multiclus_firstLay;
std::vector<int> multiclus_lastLay;
std::vector<int> multiclus_NLay;


////////////////////
// sim clusters
//
std::vector<float> simcluster_eta;
std::vector<float> simcluster_phi;
std::vector<float> simcluster_pt;
std::vector<float> simcluster_energy;
std::vector<float> simcluster_simEnergy;
std::vector<std::vector<uint32_t> > simcluster_hits;
std::vector<std::vector<float> > simcluster_fractions;
std::vector<std::vector<unsigned int> > simcluster_layers;
std::vector<std::vector<unsigned int> > simcluster_wafers;
std::vector<std::vector<unsigned int> > simcluster_cells;


////////////////////
// PF clusters
//
std::vector<float> pfcluster_eta;
std::vector<float> pfcluster_phi;
std::vector<float> pfcluster_pt;
std::vector<float> pfcluster_energy;
std::vector<float> pfcluster_correctedEnergy;
std::vector<std::vector<uint32_t> > pfcluster_hits;
std::vector<std::vector<float> > pfcluster_fractions;



////////////////////
// calo particles
//
std::vector<float> calopart_eta;
std::vector<float> calopart_phi;
std::vector<float> calopart_pt;
std::vector<float> calopart_energy;
std::vector<float> calopart_simEnergy;
std::vector<std::vector<uint32_t> > calopart_simClusterIndex;


////////////////////
// high purity tracks
//
std::vector<float> track_eta;
std::vector<float> track_phi;
std::vector<float> track_pt;
std::vector<float> track_energy;
std::vector<int> track_charge;
std::vector<std::vector<float> > track_posx;
std::vector<std::vector<float> > track_posy;
std::vector<std::vector<float> > track_posz;

////////////////////
// helper classes
//
unsigned int cluster_index;
unsigned int rechit_index;
std::map<DetId,const HGCRecHit*> hitmap;
float vz; // primary vertex z position
// to keep track of the 2d clusters stored within the loop on multiclusters
std::set<edm::Ptr<reco::BasicCluster> > storedLayerClusters;
// to keep track of the RecHits stored within the cluster loops
std::set<DetId> storedRecHits;
int algo;
HGCalDepthPreClusterer pre;
hgcal::RecHitTools recHitTools;

// -------convenient tool to deal with simulated tracks
FSimEvent * mySimEvent;
edm::ParameterSet particleFilter;
std::vector <float> layerPositions;
std::vector<double> dEdXWeights;
std::vector<double> invThicknessCorrection;

// and also the magnetic field
MagneticField const * aField;

std::unique_ptr<TPrincipal> pca_;
};

HGCalAnalysis::HGCalAnalysis() {
	;
}

HGCalAnalysis::HGCalAnalysis(const edm::ParameterSet& iConfig) :
	readCaloParticles(iConfig.getParameter<bool>("readCaloParticles")),
    storeMoreGenInfo(iConfig.getParameter<bool>("storeGenParticleOrigin")),
    storeGenParticleExtrapolation(iConfig.getParameter<bool>("storeGenParticleExtrapolation")),
	storePCAvariables(iConfig.getParameter<bool>("storePCAvariables")),
	recomputePCA(iConfig.getParameter<bool>("recomputePCA")),
	layerClusterPtThreshold(iConfig.getParameter<double>("layerClusterPtThreshold")),
	propagationPtThreshold(iConfig.getUntrackedParameter<double>("propagationPtThreshold",3.0)),
	detector(iConfig.getParameter<std::string >("detector")),
	rawRecHits(iConfig.getParameter<bool>("rawRecHits")),
	readGen(iConfig.getParameter<bool>("readGenParticles")),
	particleFilter(iConfig.getParameter<edm::ParameterSet>("TestParticleFilter")),
	dEdXWeights(iConfig.getParameter<std::vector<double> >("dEdXWeights")),
	invThicknessCorrection({1./1.132,1./1.092,1./1.084}),
	pca_(new TPrincipal(3,"D"))
{
	// now do what ever initialization is needed
	mySimEvent = new FSimEvent(particleFilter);

	if(detector=="all") {
		_recHitsEE = consumes<HGCRecHitCollection>(edm::InputTag("HGCalRecHit","HGCEERecHits"));
		_recHitsFH = consumes<HGCRecHitCollection>(edm::InputTag("HGCalRecHit","HGCHEFRecHits"));
		_recHitsBH = consumes<HGCRecHitCollection>(edm::InputTag("HGCalRecHit","HGCHEBRecHits"));
		algo = 1;
	}else if(detector=="EM") {
		_recHitsEE = consumes<HGCRecHitCollection>(edm::InputTag("HGCalRecHit","HGCEERecHits"));
		algo = 2;
	}else if(detector=="HAD") {
		_recHitsFH = consumes<HGCRecHitCollection>(edm::InputTag("HGCalRecHit","HGCHEFRecHits"));
		_recHitsBH = consumes<HGCRecHitCollection>(edm::InputTag("HGCalRecHit","HGCHEBRecHits"));
		algo = 3;
	}
	_clusters = consumes<reco::CaloClusterCollection>(edm::InputTag("hgcalLayerClusters"));
	_simClusters = consumes<std::vector<SimCluster> >(edm::InputTag("mix","MergedCaloTruth"));
	_hev = consumes<edm::HepMCProduct>(edm::InputTag("generatorSmeared") );

	_simTracks = consumes<std::vector<SimTrack> >(edm::InputTag("g4SimHits"));
	_simVertices = consumes<std::vector<SimVertex> >(edm::InputTag("g4SimHits"));

	if (readCaloParticles) {
	  	_caloParticles = consumes<std::vector<CaloParticle> >(edm::InputTag("mix","MergedCaloTruth"));
	}
  if (readGen) {
    _genParticles = consumes<std::vector<reco::GenParticle> >(edm::InputTag("genParticles"));
  }
	_pfClusters = consumes<std::vector<reco::PFCluster> >(edm::InputTag("particleFlowClusterHGCal"));
	_multiClusters = consumes<std::vector<reco::HGCalMultiCluster> >(edm::InputTag("hgcalLayerClusters"));
	_tracks = consumes<std::vector<reco::Track> >(edm::InputTag("generalTracks"));


	usesResource(TFileService::kSharedResource);
	edm::Service<TFileService> fs;
	fs->make<TH1F>("total", "total", 100, 0, 5.);

	t = fs->make<TTree>("hgc","hgc");

	// event info
	t->Branch("event", &ev_event);
	t->Branch("lumi", &ev_lumi);
	t->Branch("run", &ev_run);
	t->Branch("vtx_x", &vtx_x);
	t->Branch("vtx_y", &vtx_y);
	t->Branch("vtx_z", &vtx_z);

	t->Branch("genpart_eta", &genpart_eta);
	t->Branch("genpart_phi", &genpart_phi);
	t->Branch("genpart_pt", &genpart_pt);
	t->Branch("genpart_energy", &genpart_energy);
	t->Branch("genpart_dvx", &genpart_dvx);
	t->Branch("genpart_dvy", &genpart_dvy);
	t->Branch("genpart_dvz", &genpart_dvz);

	if(storeMoreGenInfo){
    t->Branch("genpart_ovx", &genpart_ovx);
    t->Branch("genpart_ovy", &genpart_ovy);
    t->Branch("genpart_ovz", &genpart_ovz);
    t->Branch("genpart_mother",&genpart_mother);
	}
	if(storeGenParticleExtrapolation){
	t->Branch("genpart_exphi", &genpart_exphi);
    t->Branch("genpart_exeta", &genpart_exeta);
    t->Branch("genpart_exx", &genpart_exx);
    t->Branch("genpart_exy", &genpart_exy);
	}

	t->Branch("genpart_fbrem", &genpart_fbrem);
	t->Branch("genpart_pid", &genpart_pid);
	t->Branch("genpart_gen", &genpart_gen);
	t->Branch("genpart_reachedEE", &genpart_reachedEE);
	t->Branch("genpart_fromBeamPipe", &genpart_fromBeamPipe);
	t->Branch("genpart_posx", &genpart_posx);
	t->Branch("genpart_posy", &genpart_posy);
	t->Branch("genpart_posz", &genpart_posz);


  //////////////////
	// reco::GenParticles
	t->Branch("gen_eta", &gen_eta);
	t->Branch("gen_phi", &gen_phi);
	t->Branch("gen_pt", &gen_pt);
	t->Branch("gen_energy", &gen_energy);
	t->Branch("gen_charge", &gen_charge);
	t->Branch("gen_pdgid", &gen_pdgid);
	t->Branch("gen_status", &gen_status);
	t->Branch("gen_daughters", &gen_daughters);

  //////////////////
	// RecHits
	// associated to layer clusters
	t->Branch("rechit_eta", &rechit_eta);
	t->Branch("rechit_phi", &rechit_phi);
	t->Branch("rechit_pt", &rechit_pt);
	t->Branch("rechit_energy", &rechit_energy);
	t->Branch("rechit_x", &rechit_x);
	t->Branch("rechit_y", &rechit_y);
	t->Branch("rechit_z", &rechit_z);
	t->Branch("rechit_time", &rechit_time);
	t->Branch("rechit_thickness", &rechit_thickness);
	t->Branch("rechit_layer", &rechit_layer);
	t->Branch("rechit_wafer", &rechit_wafer);
	t->Branch("rechit_cell", &rechit_cell);
	t->Branch("rechit_detid", &rechit_detid);
	t->Branch("rechit_isHalf", &rechit_isHalf);
	t->Branch("rechit_flags", &rechit_flags);
	t->Branch("rechit_cluster2d", &rechit_cluster2d);

	////////////////////
	// layer clusters
	//
	t->Branch("cluster2d_eta", &cluster2d_eta);
	t->Branch("cluster2d_phi", &cluster2d_phi);
	t->Branch("cluster2d_pt", &cluster2d_pt);
	t->Branch("cluster2d_energy", &cluster2d_energy);
	t->Branch("cluster2d_x", &cluster2d_x);
	t->Branch("cluster2d_y", &cluster2d_y);
	t->Branch("cluster2d_z", &cluster2d_z);
	t->Branch("cluster2d_layer", &cluster2d_layer);
	t->Branch("cluster2d_nhitCore", &cluster2d_nhitCore);
	t->Branch("cluster2d_nhitAll", &cluster2d_nhitAll);
	t->Branch("cluster2d_multicluster", &cluster2d_multicluster);
	t->Branch("cluster2d_rechits", &cluster2d_rechits);
	t->Branch("cluster2d_rechitSeed", &cluster2d_rechitSeed);

	////////////////////
	// multi clusters
	//
	t->Branch("multiclus_eta", &multiclus_eta);
	t->Branch("multiclus_phi", &multiclus_phi);
	t->Branch("multiclus_pt", &multiclus_pt);
	t->Branch("multiclus_energy", &multiclus_energy);
	t->Branch("multiclus_z", &multiclus_z);
	t->Branch("multiclus_slopeX", &multiclus_slopeX);
	t->Branch("multiclus_slopeY", &multiclus_slopeY);
	t->Branch("multiclus_cluster2d", &multiclus_cluster2d);
	t->Branch("multiclus_cl2dSeed", &multiclus_cl2dSeed);
	t->Branch("multiclus_firstLay",&multiclus_firstLay);
	t->Branch("multiclus_lastLay",&multiclus_lastLay);
	t->Branch("multiclus_NLay",&multiclus_NLay);

    if(storePCAvariables) {
	t->Branch("multiclus_pcaAxisX", &multiclus_pcaAxisX);
	t->Branch("multiclus_pcaAxisY", &multiclus_pcaAxisY);
	t->Branch("multiclus_pcaAxisZ", &multiclus_pcaAxisZ);
	t->Branch("multiclus_pcaPosX", &multiclus_pcaPosX);
	t->Branch("multiclus_pcaPosY", &multiclus_pcaPosY);
	t->Branch("multiclus_pcaPosZ", &multiclus_pcaPosZ);
	t->Branch("multiclus_eigenVal1", &multiclus_eigenVal1);
	t->Branch("multiclus_eigenVal2", &multiclus_eigenVal2);
	t->Branch("multiclus_eigenVal3", &multiclus_eigenVal3);
	t->Branch("multiclus_eigenSig1", &multiclus_eigenSig1);
	t->Branch("multiclus_eigenSig2", &multiclus_eigenSig2);
	t->Branch("multiclus_eigenSig3", &multiclus_eigenSig3);
	t->Branch("multiclus_siguu", &multiclus_siguu);
	t->Branch("multiclus_sigvv", &multiclus_sigvv);
	t->Branch("multiclus_sigpp", &multiclus_sigpp);
	t->Branch("multiclus_sigee", &multiclus_sigee);
    }

	////////////////////
	// sim clusters
	//
	t->Branch("simcluster_eta", &simcluster_eta);
	t->Branch("simcluster_phi", &simcluster_phi);
	t->Branch("simcluster_pt", &simcluster_pt);
	t->Branch("simcluster_energy", &simcluster_energy);
	t->Branch("simcluster_simEnergy", &simcluster_simEnergy);
	t->Branch("simcluster_hits", &simcluster_hits);
	t->Branch("simcluster_fractions", &simcluster_fractions);
	t->Branch("simcluster_layers", &simcluster_layers);
	t->Branch("simcluster_wafers", &simcluster_wafers);
	t->Branch("simcluster_cells", &simcluster_cells);


	////////////////////
	// PF clusters
	//
	t->Branch("pfcluster_eta", &pfcluster_eta);
	t->Branch("pfcluster_phi", &pfcluster_phi);
	t->Branch("pfcluster_pt", &pfcluster_pt);
	t->Branch("pfcluster_energy", &pfcluster_energy);
	t->Branch("pfcluster_correctedEnergy", &pfcluster_correctedEnergy);
	t->Branch("pfcluster_hits", &pfcluster_hits);
	t->Branch("pfcluster_fractions", &pfcluster_fractions);


	////////////////////
	// calo particles
	//
	t->Branch("calopart_eta", &calopart_eta);
	t->Branch("calopart_phi", &calopart_phi);
	t->Branch("calopart_pt", &calopart_pt);
	t->Branch("calopart_energy", &calopart_energy);
	t->Branch("calopart_simEnergy", &calopart_simEnergy);
	t->Branch("calopart_simClusterIndex", &calopart_simClusterIndex);


	////////////////////
	// high purity trackstatep
	//
	t->Branch("track_eta", &track_eta);
	t->Branch("track_phi", &track_phi);
	t->Branch("track_pt", &track_pt);
	t->Branch("track_energy", &track_energy);
	t->Branch("track_charge", &track_charge);
	t->Branch("track_posx", &track_posx);
	t->Branch("track_posy", &track_posy);
	t->Branch("track_posz", &track_posz);

}
HGCalAnalysis::~HGCalAnalysis()
{

		// do anything here that needs to be done at desctruction time
	// (e.g. close files, deallocate resources etc.)

}

//
// member functions
//
void HGCalAnalysis::clearVariables() {

	ev_run = 0;
	ev_lumi = 0;
	ev_event = 0;
	vtx_x = 0;
	vtx_y = 0;
	vtx_z = 0;

	////////////////////
	// GenParticles
	//
	genpart_eta.clear();
	genpart_phi.clear();
	genpart_pt.clear();
	genpart_energy.clear();
	genpart_dvx.clear();
	genpart_dvy.clear();
	genpart_dvz.clear();
    genpart_ovx.clear();
    genpart_ovy.clear();
    genpart_ovz.clear();
    genpart_exx.clear();
    genpart_exy.clear();
    genpart_mother.clear();
    genpart_exphi.clear();
    genpart_exeta.clear();
	genpart_fbrem.clear();
	genpart_pid.clear();
	genpart_gen.clear();
	genpart_reachedEE.clear();
	genpart_fromBeamPipe.clear();
	genpart_posx.clear();
	genpart_posy.clear();
	genpart_posz.clear();

	////////////////////
	// reco::GenParticles
	//
  gen_eta.clear();
	gen_phi.clear();
	gen_pt.clear();
	gen_energy.clear();
	gen_charge.clear();
	gen_pdgid.clear();
	gen_status.clear();
  gen_daughters.clear();
	////////////////////
	// RecHits
	// associated to layer clusters
	rechit_eta.clear();
	rechit_phi.clear();
	rechit_pt.clear();
	rechit_energy.clear();
	rechit_x.clear();
	rechit_y.clear();
	rechit_z.clear();
	rechit_time.clear();
	rechit_thickness.clear();
	rechit_layer.clear();
	rechit_wafer.clear();
	rechit_cell.clear();
	rechit_detid.clear();
	rechit_isHalf.clear();
	rechit_flags.clear();
	rechit_cluster2d.clear();

	////////////////////
	// layer clusters
	//
	cluster2d_eta.clear();
	cluster2d_phi.clear();
	cluster2d_pt.clear();
	cluster2d_energy.clear();
	cluster2d_x.clear();
	cluster2d_y.clear();
	cluster2d_z.clear();
	cluster2d_layer.clear();
	cluster2d_nhitCore.clear();
	cluster2d_nhitAll.clear();
	cluster2d_multicluster.clear();
	cluster2d_rechits.clear();
	cluster2d_rechitSeed.clear();

	////////////////////
	// multi clusters
	//
	multiclus_eta.clear();
	multiclus_phi.clear();
	multiclus_pt.clear();
	multiclus_energy.clear();
	multiclus_z.clear();
	multiclus_slopeX.clear();
	multiclus_slopeY.clear();
	multiclus_cluster2d.clear();
	multiclus_cl2dSeed.clear();
	multiclus_pcaAxisX.clear();
	multiclus_pcaAxisY.clear();
	multiclus_pcaAxisZ.clear();
	multiclus_pcaPosX.clear();
	multiclus_pcaPosY.clear();
	multiclus_pcaPosZ.clear();
	multiclus_eigenVal1.clear();
	multiclus_eigenVal2.clear();
	multiclus_eigenVal3.clear();
	multiclus_eigenSig1.clear();
	multiclus_eigenSig2.clear();
	multiclus_eigenSig3.clear();
	multiclus_siguu.clear();
	multiclus_sigvv.clear();
	multiclus_sigpp.clear();
	multiclus_sigee.clear();
	multiclus_firstLay.clear();
	multiclus_lastLay.clear();
	multiclus_NLay.clear();


	////////////////////
	// sim clusters
	//
	simcluster_eta.clear();
	simcluster_phi.clear();
	simcluster_pt.clear();
	simcluster_energy.clear();
	simcluster_simEnergy.clear();
	simcluster_hits.clear();
	simcluster_fractions.clear();
	simcluster_layers.clear();
	simcluster_wafers.clear();
	simcluster_cells.clear();


	////////////////////
	// PF clusters
	//
	pfcluster_eta.clear();
	pfcluster_phi.clear();
	pfcluster_pt.clear();
	pfcluster_energy.clear();
	pfcluster_correctedEnergy.clear();
	pfcluster_hits.clear();
	pfcluster_fractions.clear();


	////////////////////
	// calo particles
	//
	calopart_eta.clear();
	calopart_phi.clear();
	calopart_pt.clear();
	calopart_energy.clear();
	calopart_simEnergy.clear();
	calopart_simClusterIndex.clear();


	////////////////////
	// high purity tracks
	//
	track_eta.clear();
	track_phi.clear();
	track_pt.clear();
	track_energy.clear();
	track_charge.clear();
	track_posx.clear();
	track_posy.clear();
	track_posz.clear();

}


void
HGCalAnalysis::analyze(const edm::Event& iEvent, const edm::EventSetup& iSetup)
{
	using namespace edm;

	clearVariables();
	// std::cout << "after clearVariables" << std::endl;

	ParticleTable::Sentry ptable(mySimEvent->theTable());
	recHitTools.getEventSetup(iSetup);

	Handle<HGCRecHitCollection> recHitHandleEE;
	Handle<HGCRecHitCollection> recHitHandleFH;
	Handle<HGCRecHitCollection> recHitHandleBH;
	Handle<reco::CaloClusterCollection> clusterHandle;

	iEvent.getByToken(_clusters,clusterHandle);
	Handle<std::vector<TrackingVertex> > vtxHandle;

	Handle<edm::HepMCProduct> hevH;
	Handle<std::vector<SimTrack> >simTracksHandle;
	Handle<std::vector<SimVertex> >simVerticesHandle;

	iEvent.getByToken(_hev,hevH);

	iEvent.getByToken(_simTracks,simTracksHandle);
	iEvent.getByToken(_simVertices,simVerticesHandle);
	mySimEvent->fill(*simTracksHandle,*simVerticesHandle);



	Handle<std::vector<SimCluster> > simClusterHandle;
	Handle<std::vector<reco::PFCluster> > pfClusterHandle;
	Handle<std::vector<CaloParticle> > caloParticleHandle;
	Handle<std::vector<reco::Track> > trackHandle;

	const std::vector<SimCluster> * simClusters = 0;
	iEvent.getByToken(_simClusters, simClusterHandle);
	simClusters = &(*simClusterHandle);

	iEvent.getByToken(_pfClusters, pfClusterHandle);
	const std::vector<reco::PFCluster>& pfClusters = *pfClusterHandle;

	const std::vector<CaloParticle>* caloParticles;
	if(readCaloParticles) {
		iEvent.getByToken(_caloParticles, caloParticleHandle);
		caloParticles = &(*caloParticleHandle);
	}

	iEvent.getByToken(_tracks, trackHandle);
	const std::vector<reco::Track>& tracks = *trackHandle;

	Handle<std::vector<reco::HGCalMultiCluster> > multiClusterHandle;
	iEvent.getByToken(_multiClusters, multiClusterHandle);
	const std::vector<reco::HGCalMultiCluster>& multiClusters = *multiClusterHandle;
	HepMC::GenVertex * primaryVertex = *(hevH)->GetEvent()->vertices_begin();
	float vx = primaryVertex->position().x()/10.; // to put in official units
	float vy = primaryVertex->position().y()/10.;
	vz = primaryVertex->position().z()/10.;

	// std::cout << "start the fun" << std::endl;
	HGCal_helpers::simpleTrackPropagator toHGCalPropagator(aField);
	toHGCalPropagator.setPropagationTargetZ(layerPositions[0]);

	std::vector<FSimTrack*> allselectedgentracks;
	unsigned int npart = mySimEvent->nTracks();
	for (unsigned int i=0; i<npart; ++i) {
	    std::vector<float> xp,yp,zp;
	    FSimTrack &myTrack(mySimEvent->track(i));
	    math::XYZTLorentzVectorD vtx(0,0,0,0);

	    int reachedEE=0; // compute the extrapolations for the particles reaching EE and for the gen particles
	    double fbrem=-1;


	    if(std::abs(myTrack.vertex().position().z())>=layerPositions[0]) continue;

	    unsigned nlayers=40;
	    if (myTrack.noEndVertex())// || myTrack.genpartIndex()>=0)
	    {
	        HGCal_helpers::coordinates propcoords;
	        bool reachesHGCal=toHGCalPropagator.propagate(myTrack.momentum(),
	                myTrack.vertex().position(),
	                myTrack.charge(),propcoords);
	        vtx=propcoords.toVector();

	        if (reachesHGCal && vtx.Rho()<160 && vtx.Rho()> 25) {
	            reachedEE=2;
	            double dpt=0;

	            for(int i=0; i<myTrack.nDaughters(); ++i)
	                dpt+=myTrack.daughter(i).momentum().pt();
	            if(abs(myTrack.type())==11)
	                fbrem = dpt/myTrack.momentum().pt();
	        }
	        else if (reachesHGCal&& vtx.Rho()>160) reachedEE=1;


	        HGCal_helpers::simpleTrackPropagator indiv_particleProp(aField);
	        for(unsigned il=0; il<nlayers; ++il) {

	            float charge=myTrack.charge();
	            if(il)
	                charge=0;
	            indiv_particleProp.setPropagationTargetZ(layerPositions[il]);
	            HGCal_helpers::coordinates propCoords;
	            indiv_particleProp.propagate(myTrack.momentum(),
	                    myTrack.vertex().position(),charge,propCoords);

	            xp.push_back(propCoords.x);
	            yp.push_back(propCoords.y);
	            zp.push_back(propCoords.z);
	        }
	    }
	    else
	    {
	        vtx = myTrack.endVertex().position();
	    }
	    auto orig_vtx=myTrack.vertex().position();

	    allselectedgentracks.push_back(&mySimEvent->track(i));
	    // fill branches
	    genpart_eta.push_back(myTrack.momentum().eta());
	    genpart_phi.push_back(myTrack.momentum().phi());
	    genpart_pt.push_back(myTrack.momentum().pt());
	    genpart_energy.push_back(myTrack.momentum().energy());
	    genpart_dvx.push_back(vtx.x());
	    genpart_dvy.push_back(vtx.y());
	    genpart_dvz.push_back(vtx.z());

	    genpart_ovx.push_back(orig_vtx.x());
	    genpart_ovy.push_back(orig_vtx.y());
	    genpart_ovz.push_back(orig_vtx.z());

	    HGCal_helpers::coordinates hitsHGCal;
	    toHGCalPropagator.propagate(myTrack.momentum(),
	            orig_vtx,
	            myTrack.charge(),hitsHGCal );


	    genpart_exphi.push_back(hitsHGCal.phi);
	    genpart_exeta.push_back(hitsHGCal.eta);
	    genpart_exx.push_back(hitsHGCal.x);
	    genpart_exy.push_back(hitsHGCal.y);

	    genpart_fbrem.push_back(fbrem);
	    genpart_pid.push_back(myTrack.type());
	    genpart_gen.push_back(myTrack.genpartIndex());
	    genpart_reachedEE.push_back(reachedEE);
	    genpart_fromBeamPipe.push_back(true);

	    genpart_posx.push_back(xp);
	    genpart_posy.push_back(yp);
	    genpart_posz.push_back(zp);
	}

<<<<<<< HEAD
  Handle<std::vector<reco::GenParticle>> genParticlesHandle;
  if (readGen) {
    iEvent.getByToken(_genParticles, genParticlesHandle);
  }


	if( !readOfficialReco) {
		unsigned int npart = part->size();
		for(unsigned int i=0; i<npart; ++i) {

			// event=0 is the hard scattering (all PU have event()>=1)
			// bunchCrossing == 0 intime, buncCrossing!=0 offtime, standard generation has [-12,+3]
			if((*part)[i].eventId().event() ==0 and (*part)[i].eventId().bunchCrossing()==0) {

				// look for the generator particle, set to -1 for Geant produced paticles
				int tp_genpart=-1;
				if (!(*part)[i].genParticles().empty()) tp_genpart=(*part)[i].genParticle_begin().key();

				// default values for decay position is outside detector, i.e. ~stable
				int reachedEE=1;
				double fbrem=-1;
				float dvx=999.;
				float dvy=999.;
				float dvz=999.;
				if((*part)[i].decayVertices().size()>=1) { //they can be delta rays, in this case you have multiple decay verices
					dvx=(*part)[i].decayVertices()[0]->position().x();
					dvy=(*part)[i].decayVertices()[0]->position().y();
					dvz=(*part)[i].decayVertices()[0]->position().z();
					if ((*part)[i].decayVertices()[0]->inVolume()) reachedEE=0; //if it decays inside the tracker volume
				}
=======
	//associate gen particles to mothers
	genpart_mother.resize(genpart_posz.size(),-1);
	for(size_t i=0;i<allselectedgentracks.size();i++){
	    auto track=allselectedgentracks.at(i);
	    if(track->noMother())continue;
	    for(size_t j=0;j<allselectedgentracks.size();j++){
	        if(i==j)continue;
	        if(&track->mother() == allselectedgentracks.at(j)){
	            genpart_mother.at(i)=j;
	        }
	    }
	}
>>>>>>> d566c6ce


	//make a map detid-rechit
	hitmap.clear();
	switch(algo) {
	case 1:
	{
		iEvent.getByToken(_recHitsEE,recHitHandleEE);
		iEvent.getByToken(_recHitsFH,recHitHandleFH);
		iEvent.getByToken(_recHitsBH,recHitHandleBH);
		const auto& rechitsEE = *recHitHandleEE;
		const auto& rechitsFH = *recHitHandleFH;
		const auto& rechitsBH = *recHitHandleBH;
		for(unsigned int i = 0; i < rechitsEE.size(); ++i) {
			hitmap[rechitsEE[i].detid()] = &rechitsEE[i];
		}
		for(unsigned int i = 0; i < rechitsFH.size(); ++i) {
			hitmap[rechitsFH[i].detid()] = &rechitsFH[i];
		}
		for(unsigned int i = 0; i < rechitsBH.size(); ++i) {
			hitmap[rechitsBH[i].detid()] = &rechitsBH[i];
		}
		break;
	}
	case 2:
	{
		iEvent.getByToken(_recHitsEE,recHitHandleEE);
		const HGCRecHitCollection& rechitsEE = *recHitHandleEE;
		for(unsigned int i = 0; i < rechitsEE.size(); i++) {
			hitmap[rechitsEE[i].detid()] = &rechitsEE[i];
		}
		break;
	}
	case 3:
	{
		iEvent.getByToken(_recHitsFH,recHitHandleFH);
		iEvent.getByToken(_recHitsBH,recHitHandleBH);
		const auto& rechitsFH = *recHitHandleFH;
		const auto& rechitsBH = *recHitHandleBH;
		for(unsigned int i = 0; i < rechitsFH.size(); i++) {
			hitmap[rechitsFH[i].detid()] = &rechitsFH[i];
		}
		for(unsigned int i = 0; i < rechitsBH.size(); i++) {
			hitmap[rechitsBH[i].detid()] = &rechitsBH[i];
		}
		break;
	}
	default:
		break;
	}


	const reco::CaloClusterCollection &clusters = *clusterHandle;
	unsigned int nclus = clusters.size();
	cluster_index = 0;
	rechit_index = 0;
	storedLayerClusters.clear();
	storedRecHits.clear();
	for(unsigned int i = 0; i < multiClusters.size(); i++) {

		int cl2dSeed = 0;
		std::set<int> layers;
		pca_.reset(new TPrincipal(3,"D"));
		std::vector<unsigned int> cl2dIndices;

		for(reco::HGCalMultiCluster::component_iterator it = multiClusters[i].begin();
			it!=multiClusters[i].end(); it++) {

			if((*it)->energy() > (*(it+cl2dSeed))->energy()) cl2dSeed = it - multiClusters[i].begin();
			cl2dIndices.push_back(cluster_index);
			int layer = fillLayerCluster(*it, true, i);
			layers.insert(layer);
		}

		double pt = multiClusters[i].energy() / cosh(multiClusters[i].eta());

		multiclus_eta.push_back(multiClusters[i].eta());
		multiclus_phi.push_back(multiClusters[i].phi());
		multiclus_pt.push_back(pt);
		multiclus_energy.push_back(multiClusters[i].energy());
		multiclus_z.push_back(multiClusters[i].z());
		multiclus_slopeX.push_back(multiClusters[i].x());
		multiclus_slopeY.push_back(multiClusters[i].y());
		multiclus_cluster2d.push_back(cl2dIndices);
		multiclus_cl2dSeed.push_back(cl2dSeed);
		multiclus_firstLay.push_back(*layers.begin());
		multiclus_lastLay.push_back(*layers.rbegin());
		multiclus_NLay.push_back(layers.size());

	if(storePCAvariables){
		pca_->MakePrincipals();
		const TVectorD means = *(pca_->GetMeanValues());
		const TMatrixD eigens = *(pca_->GetEigenVectors());
		const TVectorD eigenVals = *(pca_->GetEigenValues());
		const TVectorD sigmas = *(pca_->GetSigmas());
		math::XYZPoint barycenter(means[0],means[1],means[2]);
		math::XYZVector axis(eigens(0,0),eigens(1,0),eigens(2,0));
		if( axis.z()*barycenter.z() < 0.0 ) {
		  	axis = math::XYZVector(-eigens(0,0),-eigens(1,0),-eigens(2,0));
		}
		float sigu,sigv;
		float sigp,sige;
		float radius=5.; // radius of cylinder to select rechits

		computeWidth(multiClusters[i],barycenter,axis,sigu,sigv,sigp,sige,radius);

		multiclus_siguu.push_back(sigu);
		multiclus_sigvv.push_back(sigv);
		multiclus_sigpp.push_back(sigp);
		multiclus_sigee.push_back(sige);
		multiclus_pcaAxisX.push_back(axis.x());
		multiclus_pcaAxisY.push_back(axis.y());
		multiclus_pcaAxisZ.push_back(axis.z());
		multiclus_pcaPosX.push_back(barycenter.x());
		multiclus_pcaPosY.push_back(barycenter.y());
		multiclus_pcaPosZ.push_back(barycenter.z());
		multiclus_eigenVal1.push_back(eigenVals(0));
		multiclus_eigenVal2.push_back(eigenVals(1));
		multiclus_eigenVal3.push_back(eigenVals(2));
		multiclus_eigenSig1.push_back(sigmas(0));
		multiclus_eigenSig2.push_back(sigmas(1));
		multiclus_eigenSig3.push_back(sigmas(2));
	}
    }

	// Fills the additional 2d layers
	for(unsigned ic=0; ic < nclus; ++ic )  {
		edm::Ptr<reco::BasicCluster> clusterPtr(clusterHandle,ic);
		if(storedLayerClusters.find(clusterPtr)==storedLayerClusters.end() ) {

			double pt = clusterPtr->energy() / cosh(clusterPtr->eta());
			if(pt>layerClusterPtThreshold) {

				fillLayerCluster(clusterPtr, rawRecHits);

			}
		}
	}

	// Fill remaining RecHits
	if (rawRecHits) {
		if (algo < 3) {
			const HGCRecHitCollection& rechitsEE = *recHitHandleEE;
			// loop over EE RecHits
			for (HGCRecHitCollection::const_iterator it_hit = rechitsEE.begin(); it_hit < rechitsEE.end(); ++it_hit) {

				const HGCalDetId detid = it_hit->detid();
				unsigned int layer = recHitTools.getLayerWithOffset(detid);

				if(storedRecHits.find(detid)==storedRecHits.end() ) {
					fillRecHit(detid, -1, layer);
				}

			}
		}
		if (algo != 2) {
			const HGCRecHitCollection& rechitsFH = *recHitHandleFH;
			// loop over FH RecHits
			for (HGCRecHitCollection::const_iterator it_hit = rechitsFH.begin(); it_hit < rechitsFH.end(); ++it_hit) {

				const HGCalDetId detid = it_hit->detid();
				unsigned int layer = recHitTools.getLayerWithOffset(detid);

				if(storedRecHits.find(detid)==storedRecHits.end() ) {
					fillRecHit(detid, -1, layer);
				}

			}
			const HGCRecHitCollection& rechitsBH = *recHitHandleBH;
			// loop over BH RecHits
			for (HGCRecHitCollection::const_iterator it_hit = rechitsBH.begin(); it_hit < rechitsBH.end(); ++it_hit) {

				const HGCalDetId detid = it_hit->detid();
				unsigned int layer = recHitTools.getLayerWithOffset(detid);

				if(storedRecHits.find(detid)==storedRecHits.end() ) {
					fillRecHit(detid, -1, layer);
				}

			}
		}
	}

	// loop over simClusters
	for (std::vector<SimCluster>::const_iterator it_simClus = simClusters->begin(); it_simClus != simClusters->end(); ++it_simClus) {
		const std::vector<std::pair<uint32_t,float> > hits_and_fractions = it_simClus->hits_and_fractions();
		std::vector<uint32_t> hits;
		std::vector<float> fractions;
		std::vector<unsigned int> layers;
		std::vector<unsigned int> wafers;
		std::vector<unsigned int> cells;
		for (std::vector<std::pair<uint32_t,float> >::const_iterator it_haf = hits_and_fractions.begin(); it_haf != hits_and_fractions.end(); ++it_haf) {
			hits.push_back(it_haf->first);
			fractions.push_back(it_haf->second);
			layers.push_back(recHitTools.getLayerWithOffset(it_haf->first));
			if( DetId::Forward == DetId(it_haf->first).det() ) {
				wafers.push_back(recHitTools.getWafer(it_haf->first));
				cells.push_back(recHitTools.getCell(it_haf->first));
			} else {
				wafers.push_back(std::numeric_limits<unsigned int>::max());
				cells.push_back(std::numeric_limits<unsigned int>::max());
			}
		}

		simcluster_eta.push_back(it_simClus->eta());
		simcluster_phi.push_back(it_simClus->phi());
		simcluster_pt.push_back(it_simClus->pt());
		simcluster_energy.push_back(it_simClus->energy());
		simcluster_simEnergy.push_back(it_simClus->simEnergy());
		simcluster_hits.push_back(hits);
		simcluster_fractions.push_back(fractions);
		simcluster_layers.push_back(layers);
		simcluster_wafers.push_back(wafers);
		simcluster_cells.push_back(cells);

	} // end loop over simClusters

	// loop over pfClusters
	for (std::vector<reco::PFCluster>::const_iterator it_pfClus = pfClusters.begin(); it_pfClus != pfClusters.end(); ++it_pfClus) {
		const std::vector<std::pair<DetId,float> > hits_and_fractions = it_pfClus->hitsAndFractions();
		std::vector<uint32_t> hits;
		std::vector<float> fractions;
		for (std::vector<std::pair<DetId,float> >::const_iterator it_haf = hits_and_fractions.begin(); it_haf != hits_and_fractions.end(); ++it_haf) {
			hits.push_back(it_haf->first);
			fractions.push_back(it_haf->second);
		}

		pfcluster_eta.push_back(it_pfClus->eta());
		pfcluster_phi.push_back(it_pfClus->phi());
		pfcluster_pt.push_back(it_pfClus->pt());
		pfcluster_energy.push_back(it_pfClus->energy());
		pfcluster_correctedEnergy.push_back(it_pfClus->correctedEnergy());
		pfcluster_hits.push_back(hits);
		pfcluster_fractions.push_back(fractions);

	} // end loop over pfClusters

	// loop over caloParticles
	if (readCaloParticles) {
	  	for (std::vector<CaloParticle>::const_iterator it_caloPart = caloParticles->begin(); it_caloPart != caloParticles->end(); ++it_caloPart) {
			const SimClusterRefVector simClusterRefVector = it_caloPart->simClusters();
			std::vector<uint32_t> simClusterIndex;
			for (CaloParticle::sc_iterator it_sc = simClusterRefVector.begin(); it_sc != simClusterRefVector.end(); ++it_sc) {
		  		simClusterIndex.push_back((*it_sc).key());
			}

			calopart_eta.push_back(it_caloPart->eta());
			calopart_phi.push_back(it_caloPart->phi());
			calopart_pt.push_back(it_caloPart->pt());
			calopart_energy.push_back(it_caloPart->energy());
			calopart_simEnergy.push_back(it_caloPart->simEnergy());
			calopart_simClusterIndex.push_back(simClusterIndex);

	  	} // end loop over caloParticles
	}

	// loop over tracks

	//  random = new RandomEngineAndDistribution(iEvent.streamID());

	// prepare for RK propagation
	defaultRKPropagator::Product prod( aField, alongMomentum, 5.e-5);
	auto & RKProp = prod.propagator;


	for (std::vector<reco::Track>::const_iterator it_track = tracks.begin(); it_track != tracks.end(); ++it_track) {

	  	if (!it_track->quality(reco::Track::highPurity)) continue;

	 	double energy = it_track->pt() * cosh(it_track->eta());

	  	//save info about reconstructed tracks propoagation to hgcal layers (ony for pt>propagationPtThreshold tracks)
	  	std::vector<float> xp,yp,zp;

	  	if (it_track->pt()>= propagationPtThreshold) {

			 // Define error matrix
			ROOT::Math::SMatrixIdentity id;
			AlgebraicSymMatrix55 C(id);
			C *= 0.01;
			CurvilinearTrajectoryError err(C);
			typedef TrajectoryStateOnSurface TSOS;

			GlobalPoint startingPosition(it_track->vx(),it_track->vy(),it_track->vz());
			GlobalVector startingMomentum(it_track->px(),it_track->py(),it_track->pz());

			Plane::PlanePointer startingPlane = Plane::build( Plane::PositionType (it_track->vx(),it_track->vy(),it_track->vz()), Plane::RotationType () );

			TSOS startingStateP(GlobalTrajectoryParameters(startingPosition,startingMomentum, it_track->charge(), aField), err, *startingPlane);

			for(unsigned il=0; il<layerPositions.size(); ++il) {
			  	float xp_curr=0;
			  	float yp_curr=0;
			  	float zp_curr=0;

			  	for (int zside = -1; zside <=1; zside+=2) {
				// clearly try both sides
			  		Plane::PlanePointer endPlane = Plane::build( Plane::PositionType (0,0,zside*layerPositions[il]), Plane::RotationType());
			  		try{
					/*
				  	std::cout << "Trying from " <<
				  	" layer " << il <<
				  	" starting point " << startingStateP.globalPosition() <<
				  	std::endl;
					*/
						TSOS trackStateP = RKProp.propagate( startingStateP, *endPlane);
						if (trackStateP.isValid()) {
				  			xp_curr=trackStateP.globalPosition().x();
				  			yp_curr=trackStateP.globalPosition().y();
				  			zp_curr=trackStateP.globalPosition().z();

				  			// std::cout << "Succesfully finished Positive track propagation  -------------- with RK: " << trackStateP.globalPosition() << std::endl;
						}
		     		}
			  		catch (...) {
						std::cout << "MagVolumeOutsideValidity not properly caught!! Lost this track " << std::endl;
			  		}
				}
				xp.push_back(xp_curr);
				yp.push_back(yp_curr);
				zp.push_back(zp_curr);
			} // closes loop on layers
		} // closes conditions pt>3

		// save info in tree
		track_pt.push_back(it_track->pt());
		track_eta.push_back(it_track->eta());
		track_phi.push_back(it_track->phi());
		track_energy.push_back(energy);
		track_charge.push_back(it_track->charge());
		track_posx.push_back(xp);
		track_posy.push_back(yp);
		track_posz.push_back(zp);

	} // end loop over tracks

  for (std::vector<reco::GenParticle>::const_iterator it_p = genParticlesHandle->begin(); it_p != genParticlesHandle->end(); ++it_p) {
    gen_eta.push_back(it_p->eta());
    gen_phi.push_back(it_p->phi());
    gen_pt.push_back(it_p->pt());
    gen_energy.push_back(it_p->energy());
    gen_charge.push_back(it_p->charge());
    gen_pdgid.push_back(it_p->pdgId());
    gen_status.push_back(it_p->status());
    std::vector<int> daughters(it_p->daughterRefVector().size(), 0);
    for (unsigned j = 0; j < it_p->daughterRefVector().size(); ++j) {
      daughters[j] = static_cast<int>(it_p->daughterRefVector().at(j).key());
    }
    gen_daughters.push_back(daughters);
  }

	ev_event = iEvent.id().event();
	ev_lumi = iEvent.id().luminosityBlock();
	ev_run = iEvent.id().run();

	vtx_x = vx;
	vtx_y = vy;
	vtx_z = vz;

	t->Fill();
}

void HGCalAnalysis::beginRun(edm::Run const& iEvent, edm::EventSetup const& es) {

		edm::ESHandle < HepPDT::ParticleDataTable > pdt;
		es.getData(pdt);
		mySimEvent->initializePdt(&(*pdt));

		retrieveLayerPositions(es,52);

		edm::ESHandle<MagneticField> magfield;
		es.get<IdealMagneticFieldRecord>().get(magfield);

		aField=&(*magfield);

}

void HGCalAnalysis::endRun(edm::Run const& iEvent, edm::EventSetup const&) {
}

void
HGCalAnalysis::beginJob()
{
			;
}

 // ------------ method called once each job just after ending the event loop  ------------
void
HGCalAnalysis::endJob()
{
}

 // ------------ method to be called once --------------------------------------------------


void HGCalAnalysis::retrieveLayerPositions(const edm::EventSetup& es, unsigned layers)
{
  	recHitTools.getEventSetup(es);

  	DetId id;
  	for(unsigned ilayer=1; ilayer<=layers; ++ilayer) {
		if (ilayer<=28) id=HGCalDetId(ForwardSubdetector::HGCEE,1,ilayer,1,50,1);
		if (ilayer>28 && ilayer<=40) id=HGCalDetId(ForwardSubdetector::HGCHEF,1,ilayer-28,1,50,1);
		if (ilayer>40) id=HcalDetId(HcalSubdetector::HcalEndcap, 50, 100, ilayer-40);
		const GlobalPoint pos = recHitTools.getPosition(id);
		//  std::cout << "GEOM " ;
		//	std::cout << " layer " << ilayer << " " << pos.z() << std::endl;

		layerPositions.push_back(pos.z());
  }
}


int HGCalAnalysis::fillLayerCluster(const edm::Ptr<reco::CaloCluster>& layerCluster, const bool& fillRecHits, const int& multiClusterIndex) {

	// std::cout << "in fillLayerCluster" << std::endl;
	const std::vector< std::pair<DetId, float> > &hf = layerCluster->hitsAndFractions();
	std::vector<unsigned int> rhIndices;
	int ncoreHit = 0;
	int layer = 0;
	int rhSeed = 0;
	if (!fillRecHits) {
	  rhSeed = -1;
	}
	float maxEnergy = -1.;
	Double_t pcavars[3];
	unsigned hfsize=hf.size();

	for(unsigned int j = 0; j < hfsize; j++) {
	  	//here we loop over detid/fraction pairs
	  	float fraction = hf[j].second;
	  	const DetId rh_detid = hf[j].first;
	  	layer = recHitTools.getLayerWithOffset(rh_detid);
	  	const HGCRecHit *hit = hitmap[rh_detid];
	  	ncoreHit += int(fraction);

	if(storePCAvariables){
	  	double thickness = (DetId::Forward == DetId(rh_detid).det()) ? recHitTools.getSiThickness(rh_detid) : -1 ;
	  	double mip=dEdXWeights[layer]*0.001; // convert in GeV
	  	if (thickness > 99. && thickness < 101)
			mip *= invThicknessCorrection[0];
	  	else if (thickness > 199 && thickness <201)
			mip *= invThicknessCorrection[1];
	  	else if (thickness > 299 && thickness <301)
			mip *= invThicknessCorrection[2];
	  //		std::cout << " layer " << layer << " thickness " << thickness << " mip " << mip << std::endl;

	  	if(multiClusterIndex>=0 and fraction>0 && mip > 0) {
			pcavars[0] = recHitTools.getPosition(rh_detid).x();
			pcavars[1] = recHitTools.getPosition(rh_detid).y();
			pcavars[2] = recHitTools.getPosition(rh_detid).z();
//		  std::cout << pcavars[0] << " " << pcavars[1] << " " << pcavars[2] << std::endl;
//		  std::cout << " Multiplicity " << int(hit->energy()/mip) <<std::endl;
		if(pcavars[2]!=0)
		  	for (int i=0; i<int(hit->energy()/mip); ++i)
				pca_->AddRow(pcavars);
	}
	}


	 if (fillRecHits) {
		if(storedRecHits.find(rh_detid)==storedRecHits.end() ) {
		  // std::cout << "in fillLayerCluster: RecHit not yet filled" << std::endl;
		  // std::cout << "in fillLayerCluster: hit energy: " << hit->energy() << std::endl;
		  // std::cout << "in fillLayerCluster: first hit energy: " << maxEnergy << std::endl;
		  	if(hit->energy() > maxEnergy) {
				rhSeed = rechit_index;
				maxEnergy = hit->energy();
		  	}
		  	rhIndices.push_back(rechit_index);
		  	fillRecHit(rh_detid, fraction, layer, cluster_index);
		}
		else {
		  // need to see what to do about existing rechits in case of sharing
		 std::cout << "RecHit already filled for different layer cluster: " << int(rh_detid) << std::endl;
		}
	  }
	}

	double pt = layerCluster->energy() / cosh(layerCluster->eta());

	cluster2d_eta.push_back(layerCluster->eta());
	cluster2d_phi.push_back(layerCluster->phi());
	cluster2d_pt.push_back(pt);
	cluster2d_energy.push_back(layerCluster->energy());
	cluster2d_x.push_back(layerCluster->x());
	cluster2d_y.push_back(layerCluster->y());
	cluster2d_z.push_back(layerCluster->z());
	cluster2d_layer.push_back(layer);
	cluster2d_nhitCore.push_back(ncoreHit);
	cluster2d_nhitAll.push_back(hf.size());
	cluster2d_multicluster.push_back(multiClusterIndex);
	cluster2d_rechitSeed.push_back(rhSeed);
	cluster2d_rechits.push_back(rhIndices);

	storedLayerClusters.insert(layerCluster);
	++cluster_index;
	return layer;
}


void HGCalAnalysis::fillRecHit(const DetId& detid, const float& fraction, const unsigned int& layer, const int& cluster_index) {

		// std::cout << "in fillRecHit" << std::endl;
	int flags = 0x0;
	if (fraction>0. && fraction<1.)
			flags = 0x1;
	else if(fraction<0.)
			flags = 0x3;
	else if(fraction==0.)
			flags = 0x2;
	const HGCRecHit *hit = hitmap[detid];

	const GlobalPoint position = recHitTools.getPosition(detid);
	const unsigned int wafer = ( DetId::Forward == DetId(detid).det() ? recHitTools.getWafer(detid) : std::numeric_limits<unsigned int>::max() );
	const unsigned int cell  = ( DetId::Forward == DetId(detid).det() ? recHitTools.getCell(detid) :  std::numeric_limits<unsigned int>::max() );
	const double cellThickness = ( DetId::Forward == DetId(detid).det() ? recHitTools.getSiThickness(detid) : std::numeric_limits<std::float_t>::max() );
	const bool isHalfCell = recHitTools.isHalfCell(detid);
	const double eta = recHitTools.getEta(position, vz);
	const double phi = recHitTools.getPhi(position);
	const double pt = recHitTools.getPt(position, hit->energy(), vz);


	// fill the vectors
	rechit_eta.push_back(eta);
	rechit_phi.push_back(phi);
	rechit_pt.push_back(pt);
	rechit_energy.push_back(hit->energy());
	rechit_layer.push_back(layer);
	rechit_wafer.push_back(wafer);
	rechit_cell.push_back(cell);
	rechit_detid.push_back(detid);
	rechit_x.push_back(position.x());
	rechit_y.push_back(position.y());
	rechit_z.push_back(position.z());
	rechit_time.push_back(hit->time());
	rechit_thickness.push_back(cellThickness);
	rechit_isHalf.push_back(isHalfCell);
	rechit_flags.push_back(flags);
	rechit_cluster2d.push_back(cluster_index);

	storedRecHits.insert(detid);
	++rechit_index;

}

void HGCalAnalysis::computeWidth(const reco::HGCalMultiCluster& cluster, math::XYZPoint & bar,
                                 math::XYZVector& axis, float & sigu, float &sigv, float & sigp, float &sige, float radius)  {
    //bool recomputePCA=false;
		sigu = 0.;
		sigv = 0.;
		sigp = 0.;
		sige = 0.;
		float radius2 = radius*radius;

		pca_.reset(new TPrincipal(3,"D"));
		Double_t pcavars[3];

		//  std::cout << " Barycenter " << bar << " " << axis << std::endl;
		// First build the rotation matrix
		math::XYZVector mainAxis(axis);
		mainAxis.unit();
		math::XYZVector phiAxis(bar.x(),bar.y(),0);
		math::XYZVector udir(mainAxis.Cross(phiAxis));
		udir = udir.unit();
    // std::cout << " udir "<< udir.unit() << std::endl;
		Transform3D trans(Point(bar),Point(bar+mainAxis),Point(bar+udir),
						  Point(0,0,0), Point(0.,0.,1.), Point(1.,0.,0.));
    // Point testPoint(bar+udir);
    // Point localTestPoint=trans(testPoint);
    // std::cout << " bar " << bar << std::endl;
    // std::cout << " udir "<< udir << std::endl;
    // std::cout << "TestPoint g " << testPoint << std::endl;
    // std::cout << "TestPoint l " << localTestPoint << std::endl;
		//  unsigned nhit=0;
		float etot=0;
		for(reco::HGCalMultiCluster::component_iterator it = cluster.begin();
			it!=cluster.end(); it++) {
			const std::vector< std::pair<DetId, float> > &hf = (*it)->hitsAndFractions();
			unsigned hfsize=hf.size();
			if(hfsize==0) continue;
			unsigned int layer = recHitTools.getLayerWithOffset(hf[0].first);
			if(layer>28) continue;


			for(unsigned int j = 0; j < hfsize; j++) {
				const DetId rh_detid = hf[j].first;
				const HGCRecHit *hit = hitmap[rh_detid];
				float fraction = hf[j].second;
				if(fraction>0)
				  {
					math::XYZPoint local = trans(Point(recHitTools.getPosition(rh_detid)));
					if(local.Perp2() > radius2) continue;

					if(local.Perp2() < radius2 ) {

					    math::XYZPoint rh_point = Point(recHitTools.getPosition(rh_detid));
					    sige += (rh_point.eta() - cluster.eta())*(rh_point.eta() - cluster.eta()) * hit->energy();
					    sigp += deltaPhi(rh_point.phi(),cluster.phi())*deltaPhi(rh_point.phi(),cluster.phi()) * hit->energy();

					    sigu += local.x()*local.x()*hit->energy();
					    sigv += local.y()*local.y()*hit->energy();
					    etot += hit->energy();
					  //	    ++nhit;
					}
					if (!recomputePCA) continue;
					double thickness = (DetId::Forward == DetId(rh_detid).det()) ? recHitTools.getSiThickness(rh_detid) : -1 ;
					double mip=dEdXWeights[layer]*0.001; // convert in GeV
					if (thickness > 99. && thickness < 101)
						mip *= invThicknessCorrection[0];
					else if (thickness > 199 && thickness <201)
						mip *= invThicknessCorrection[1];
					else if (thickness > 299 && thickness <301)
						mip *= invThicknessCorrection[2];

					// std::cout << " layer " << layer << " thickness " << thickness << " mip " << mip << std::endl;

					pcavars[0] = recHitTools.getPosition(rh_detid).x();
					pcavars[1] = recHitTools.getPosition(rh_detid).y();
					pcavars[2] = recHitTools.getPosition(rh_detid).z();
					if(pcavars[2]!=0){
						for (int i=0; i<int(hit->energy()/mip); ++i)
							pca_->AddRow(pcavars);
					}
				  }
			}
		}
		if(etot > 0.) {
		    sigu=sigu/etot;
		    sigv=sigv/etot;
		    sigp=sigp/etot;
		    sige=sige/etot;

		}
		sigu=std::sqrt(sigu);
		sigv=std::sqrt(sigv);
		sigp=std::sqrt(sigp);
		sige=std::sqrt(sige);

		if (recomputePCA) {
			pca_->MakePrincipals();

			const TMatrixD& eigens = *(pca_->GetEigenVectors());
			math::XYZVector newaxis(eigens(0,0),eigens(1,0),eigens(2,0));
			if( newaxis.z()*bar.z() < 0.0 ) {
			  newaxis = math::XYZVector(-eigens(0,0),-eigens(1,0),-eigens(2,0));
			}
			axis = newaxis;
			const TVectorD means = *(pca_->GetMeanValues());
			bar = math::XYZPoint(means[0],means[1],means[2]);
	}
}



// ------------ method fills 'descriptions' with the allowed parameters for the module  ------------

void
HGCalAnalysis::fillDescriptions(edm::ConfigurationDescriptions& descriptions) {
	//The following says we do not know what parameters are allowed so do no validation
	// Please change this to state exactly what you do use, even if it is no parameters
	edm::ParameterSetDescription desc;
	desc.setUnknown();
	descriptions.addDefault(desc);
}

/*
   Surface::RotationType HGCalAnalysis::rotation( const GlobalVector& zDir) const
   {
   GlobalVector zAxis = zDir.unit();
   GlobalVector yAxis( zAxis.y(), -zAxis.x(), 0);
   GlobalVector xAxis = yAxis.cross( zAxis);
   return Surface::RotationType( xAxis, yAxis, zAxis);
   }
 */

//define this as a plug-in
DEFINE_FWK_MODULE(HGCalAnalysis);<|MERGE_RESOLUTION|>--- conflicted
+++ resolved
@@ -988,38 +988,6 @@
 	    genpart_posz.push_back(zp);
 	}
 
-<<<<<<< HEAD
-  Handle<std::vector<reco::GenParticle>> genParticlesHandle;
-  if (readGen) {
-    iEvent.getByToken(_genParticles, genParticlesHandle);
-  }
-
-
-	if( !readOfficialReco) {
-		unsigned int npart = part->size();
-		for(unsigned int i=0; i<npart; ++i) {
-
-			// event=0 is the hard scattering (all PU have event()>=1)
-			// bunchCrossing == 0 intime, buncCrossing!=0 offtime, standard generation has [-12,+3]
-			if((*part)[i].eventId().event() ==0 and (*part)[i].eventId().bunchCrossing()==0) {
-
-				// look for the generator particle, set to -1 for Geant produced paticles
-				int tp_genpart=-1;
-				if (!(*part)[i].genParticles().empty()) tp_genpart=(*part)[i].genParticle_begin().key();
-
-				// default values for decay position is outside detector, i.e. ~stable
-				int reachedEE=1;
-				double fbrem=-1;
-				float dvx=999.;
-				float dvy=999.;
-				float dvz=999.;
-				if((*part)[i].decayVertices().size()>=1) { //they can be delta rays, in this case you have multiple decay verices
-					dvx=(*part)[i].decayVertices()[0]->position().x();
-					dvy=(*part)[i].decayVertices()[0]->position().y();
-					dvz=(*part)[i].decayVertices()[0]->position().z();
-					if ((*part)[i].decayVertices()[0]->inVolume()) reachedEE=0; //if it decays inside the tracker volume
-				}
-=======
 	//associate gen particles to mothers
 	genpart_mother.resize(genpart_posz.size(),-1);
 	for(size_t i=0;i<allselectedgentracks.size();i++){
@@ -1032,8 +1000,11 @@
 	        }
 	    }
 	}
->>>>>>> d566c6ce
-
+
+  Handle<std::vector<reco::GenParticle>> genParticlesHandle;
+  if (readGen) {
+    iEvent.getByToken(_genParticles, genParticlesHandle);
+  }
 
 	//make a map detid-rechit
 	hitmap.clear();
