--- conflicted
+++ resolved
@@ -128,6 +128,7 @@
   std::vector<float> genpart_dvx;
   std::vector<float> genpart_dvy;
   std::vector<float> genpart_dvz;
+  std::vector<float> genpart_fbrem;
   std::vector<int> genpart_pid;
   std::vector<int> genpart_gen;
   std::vector<bool> genpart_reachedEE;
@@ -336,6 +337,7 @@
   t->Branch("genpart_dvx", &genpart_dvx);
   t->Branch("genpart_dvy", &genpart_dvy);
   t->Branch("genpart_dvz", &genpart_dvz);
+  t->Branch("genpart_fbrem", &genpart_fbrem);
   t->Branch("genpart_pid", &genpart_pid);
   t->Branch("genpart_gen", &genpart_gen);
   t->Branch("genpart_reachedEE", &genpart_reachedEE);
@@ -493,6 +495,7 @@
   genpart_dvx.clear();
   genpart_dvy.clear();
   genpart_dvz.clear();
+  genpart_fbrem.clear();
   genpart_pid.clear();
   genpart_gen.clear();
   genpart_reachedEE.clear();
@@ -702,6 +705,7 @@
 
 	  // default values for decay position is outside detector, i.e. ~stable
 	  int reachedEE=1;
+      double fbrem=0;
 	  float dvx=999.;
 	  float dvy=999.;
 	  float dvz=999.;
@@ -723,6 +727,7 @@
       genpart_dvx.push_back(dvx);
       genpart_dvy.push_back(dvy);
       genpart_dvz.push_back(dvz);
+      genpart_fbrem.push_back(fbrem);
       genpart_pid.push_back((*part)[i].pdgId());
       genpart_gen.push_back(tp_genpart);
       genpart_reachedEE.push_back(reachedEE);
@@ -738,7 +743,7 @@
 	math::XYZTLorentzVectorD vtx(0,0,0,0);
 
 	int reachedEE=0; // compute the extrapolations for the particles reaching EE and for the gen particles
-	double fbrem=-1.;
+	double fbrem=0;
 	if (myTrack.noEndVertex() || myTrack.genpartIndex()>=0)
 	  {
 
@@ -754,7 +759,7 @@
 	      if (result==2 && vtx.Rho()> 25) {
 		reachedEE=2;
 		double dpt=0;
-		
+
 		for(int i=0;i<myTrack.nDaughters();++i)
 		  dpt+=myTrack.daughter(i).momentum().pt();
 		if(abs(myTrack.type())==11)
@@ -781,7 +786,6 @@
 	    vtx = myTrack.endVertex().position();
 	  }
 
-<<<<<<< HEAD
       // fill branches
       genpart_eta.push_back(myTrack.momentum().eta());
       genpart_phi.push_back(myTrack.momentum().phi());
@@ -790,15 +794,11 @@
       genpart_dvx.push_back(vtx.x());
       genpart_dvy.push_back(vtx.y());
       genpart_dvz.push_back(vtx.z());
+      genpart_fbrem.push_back(fbrem);
       genpart_pid.push_back(myTrack.type());
       genpart_gen.push_back(myTrack.genpartIndex());
       genpart_reachedEE.push_back(reachedEE);
       genpart_fromBeamPipe.push_back(true);
-=======
-	AGenPart part(myTrack.momentum().eta(),myTrack.momentum().phi(),myTrack.momentum().pt(),myTrack.momentum().energy(),vtx.x(),vtx.y(),vtx.z(),fbrem,myTrack.type(),myTrack.genpartIndex(),reachedEE);
-	part.setExtrapolations(xp,yp,zp);
-	agpc->push_back(part);
->>>>>>> 117832d1
       }
     }
   //make a map detid-rechit
