--- conflicted
+++ resolved
@@ -153,13 +153,6 @@
   if(!readOfficialReco) {
     _vtx = consumes<std::vector<TrackingVertex> >(edm::InputTag("mix","MergedTrackTruth"));
     _part = consumes<std::vector<TrackingParticle> >(edm::InputTag("mix","MergedTrackTruth"));
-<<<<<<< HEAD
-    _simClusters = consumes<std::vector<SimCluster> >(edm::InputTag("mix","MergedCaloTruth"));
-=======
-    if (!readCaloParticles) {
-      _caloParticles = consumes<std::vector<CaloParticle> >(edm::InputTag("mix","MergedCaloTruth"));
-    }
->>>>>>> c8172dab
   }
   else {
     _hev = consumes<edm::HepMCProduct>(edm::InputTag("generatorSmeared") );
